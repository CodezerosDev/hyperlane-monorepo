[workspace]
members = [
  "agents/relayer",
  "agents/scraper",
  "agents/validator",
  "chains/hyperlane-cosmos",
  "chains/hyperlane-ethereum",
  "chains/hyperlane-fuel",
  "chains/hyperlane-sealevel",
  "chains/hyperlane-aptos",
  "ethers-prometheus",
  "hyperlane-base",
  "hyperlane-core",
  "hyperlane-test",
  "sealevel/client",
  "sealevel/libraries/access-control",
  "sealevel/libraries/account-utils",
  "sealevel/libraries/ecdsa-signature",
  "sealevel/libraries/hyperlane-sealevel-connection-client",
  "sealevel/libraries/hyperlane-sealevel-token",
  "sealevel/libraries/interchain-security-module-interface",
  "sealevel/libraries/message-recipient-interface",
  "sealevel/libraries/multisig-ism",
  "sealevel/libraries/serializable-account-meta",
  "sealevel/libraries/test-transaction-utils",
  "sealevel/libraries/test-utils",
  "sealevel/programs/hyperlane-sealevel-igp",
  "sealevel/programs/hyperlane-sealevel-igp-test",
  "sealevel/programs/hyperlane-sealevel-token",
  "sealevel/programs/hyperlane-sealevel-token-collateral",
  "sealevel/programs/hyperlane-sealevel-token-native",
  "sealevel/programs/ism/multisig-ism-message-id",
  "sealevel/programs/ism/test-ism",
  "sealevel/programs/mailbox",
  "sealevel/programs/mailbox-test",
  "sealevel/programs/test-send-receiver",
  "sealevel/programs/validator-announce",
  "utils/abigen",
  "utils/backtrace-oneline",
  "utils/hex",
  "utils/run-locally",
]

[workspace.package]
documentation = "https://docs.hyperlane.xyz"
edition = "2021"
homepage = "https://hyperlane.xyz"
license-file = "../LICENSE.md"
publish = false
version = "0.1.0"
resolver = "2"
rust-version = "1.75.0"

[workspace.dependencies]
Inflector = "0.11.4"
anyhow = "1.0"
async-trait = "0.1"
async-rwlock = "1.3"
auto_impl = "1.0"
axum = "0.6.1"
backtrace = "0.3"
base64 = "0.21.2"
bigdecimal = "0.4.2"
bincode = "1.3"
borsh = "0.9"
bs58 = "0.5.0"
bytes = "1"
clap = "4"
color-eyre = "0.6"
config = "0.13.3"
convert_case = "0.6"
cosmrs = { version = "0.14", default-features = false, features = [
  "cosmwasm",
  "rpc",
  "tokio",
  "grpc",
] }
cosmwasm-std = "*"
crunchy = "0.2"
ctrlc = "3.2"
curve25519-dalek = { version = "~3.2", features = ["serde"] }
derive-new = "0.5"
derive_builder = "0.12"
derive_more = "0.99"
ed25519-dalek = "~1.0"
eyre = "=0.6.8"
fixed-hash = "0.8.0"
fuels = "0.38"
fuels-code-gen = "0.38"
futures = "0.3"
futures-util = "0.3"
generic-array = { version = "0.14", features = ["serde", "more_lengths"] }
# Required for WASM support https://docs.rs/getrandom/latest/getrandom/#webassembly-support
bech32 = "0.9.1"
elliptic-curve = "0.12.3"
getrandom = { version = "0.2", features = ["js"] }
hex = "0.4.3"
http = "*"
hyper = "0.14"
hyper-tls = "0.5.0"
hyperlane-cosmwasm-interface = "=0.0.6-rc6"
injective-protobuf = "0.2.2"
injective-std = "0.1.5"
itertools = "*"
jobserver = "=0.1.26"
jsonrpc-core = "18.0"
k256 = { version = "0.13.1", features = ["std", "ecdsa"] }
log = "0.4"
macro_rules_attribute = "0.2"
maplit = "1.0"
mockall = "0.11"
nix = { version = "0.26", default-features = false }
num = "0.4"
num-bigint = "0.4"
num-derive = "0.4.0"
num-traits = "0.2"
once_cell = "1.18.0"
parking_lot = "0.12"
paste = "1.0"
pretty_env_logger = "0.5.0"
primitive-types = "=0.12.1"
<<<<<<< HEAD
prometheus = { version = "0.13.3", default-features = false }
=======
prometheus = "0.13"
protobuf = "*"
>>>>>>> eba39368
regex = "1.5"
reqwest = "0.11"
ripemd = "0.1.3"
rlp = "=0.5.2"
rocksdb = "0.21.0"
sea-orm = { version = "0.11.1", features = [
  "sqlx-postgres",
  "runtime-tokio-native-tls",
  "with-bigdecimal",
  "with-time",
  "macros",
] }
sea-orm-migration = { version = "0.11.1", features = [
  "sqlx-postgres",
  "runtime-tokio-native-tls",
] }
semver = "1.0"
serde = { version = "1.0", features = ["derive"] }
serde_bytes = "0.11"
serde_derive = "1.0"
serde_json = "1.0"
sha2 = { version = "0.10.6", default-features = false }
sha256 = "1.1.4"
sha3 = "0.10"
solana-account-decoder = "=1.14.13"
solana-banks-client = "=1.14.13"
solana-banks-interface = "=1.14.13"
solana-banks-server = "=1.14.13"
solana-clap-utils = "=1.14.13"
solana-cli-config = "=1.14.13"
solana-client = "=1.14.13"
solana-program = "=1.14.13"
solana-program-test = "=1.14.13"
solana-sdk = "=1.14.13"
solana-transaction-status = "=1.14.13"
solana-zk-token-sdk = "=1.14.13"
spl-associated-token-account = { version = "=1.1.2", features = [
  "no-entrypoint",
] }
spl-noop = { version = "=0.1.3", features = ["no-entrypoint"] }
spl-token = { version = "=3.5.0", features = ["no-entrypoint"] }
spl-token-2022 = { version = "=0.5.0", features = ["no-entrypoint"] }
spl-type-length-value = "=0.1.0"
static_assertions = "1.1"
strum = "0.25.0"
strum_macros = "0.25.2"
tempfile = "3.3"
tendermint = "0.32.2"
tendermint-rpc = { version = "0.32.0", features = ["http-client", "tokio"] }
thiserror = "1.0"
time = "0.3"
tiny-keccak = "2.0.2"
tokio = { version = "1", features = ["parking_lot"] }
tokio-test = "0.4"
toml_edit = "0.19.14"
tonic = "0.9.2"
tracing = { version = "0.1", features = ["release_max_level_debug"] }
tracing-error = "0.2"
tracing-futures = "0.2"
tracing-subscriber = { version = "0.3", default-features = false }
tracing-test = "0.2.2"
uint = "0.9.5"
ureq = { version = "2.4", default-features = false }
url = "2.3"
walkdir = "2"
warp = "0.3"
which = "4.3"
ya-gcp = { version = "0.11.1", features = ["storage"] }

## TODO: remove this
cosmwasm-schema = "1.2.7"

## For Aptos Move
bcs = { git = "https://github.com/aptos-labs/bcs.git", rev = "d31fab9d81748e2594be5cd5cdf845786a30562d" }
rand = "0.7.3"

[workspace.dependencies.aptos-sdk]
git = "https://github.com/blockchainlover2019/aptos-core"
branch = "sovereign-labs-rollup"
## End

[workspace.dependencies.ethers]
features = []
git = "https://github.com/hyperlane-xyz/ethers-rs"
tag = "2024-04-25"

[workspace.dependencies.ethers-contract]
features = ["legacy"]
git = "https://github.com/hyperlane-xyz/ethers-rs"
tag = "2024-04-25"

[workspace.dependencies.ethers-core]
features = []
git = "https://github.com/hyperlane-xyz/ethers-rs"
tag = "2024-04-25"

[workspace.dependencies.ethers-providers]
features = []
git = "https://github.com/hyperlane-xyz/ethers-rs"
tag = "2024-04-25"

[workspace.dependencies.ethers-signers]
features = ["aws"]
git = "https://github.com/hyperlane-xyz/ethers-rs"
tag = "2024-04-25"

[patch.crates-io.curve25519-dalek]
branch = "v3.2.2-relax-zeroize"
git = "https://github.com/Eclipse-Laboratories-Inc/curve25519-dalek"
version = "3.2.2"

## mvmt patch; These changes are for Aptos Move
[patch.crates-io.ed25519-dalek]
branch = "main"
#git = "https://github.com/Eclipse-Laboratories-Inc/ed25519-dalek"
#version = "1.0.1"
version = "1.0.1"
git = "https://github.com/blockchainlover2019/ed25519-dalek"

[patch.crates-io.primitive-types]
branch = "hyperlane"
git = "https://github.com/hyperlane-xyz/parity-common.git"
version = "=0.12.1"

[patch.crates-io.rlp]
branch = "hyperlane"
git = "https://github.com/hyperlane-xyz/parity-common.git"
version = "=0.5.2"

[patch.crates-io.solana-account-decoder]
git = "https://github.com/hyperlane-xyz/solana.git"
tag = "hyperlane-1.14.13-2023-07-04"
version = "=1.14.13"

[patch.crates-io.solana-banks-client]
git = "https://github.com/hyperlane-xyz/solana.git"
tag = "hyperlane-1.14.13-2023-07-04"
version = "=1.14.13"

[patch.crates-io.solana-banks-interface]
git = "https://github.com/hyperlane-xyz/solana.git"
tag = "hyperlane-1.14.13-2023-07-04"
version = "=1.14.13"

[patch.crates-io.solana-banks-server]
git = "https://github.com/hyperlane-xyz/solana.git"
tag = "hyperlane-1.14.13-2023-07-04"
version = "=1.14.13"

[patch.crates-io.solana-clap-utils]
git = "https://github.com/hyperlane-xyz/solana.git"
tag = "hyperlane-1.14.13-2023-07-04"
version = "=1.14.13"

[patch.crates-io.solana-cli-config]
git = "https://github.com/hyperlane-xyz/solana.git"
tag = "hyperlane-1.14.13-2023-07-04"
version = "=1.14.13"

[patch.crates-io.solana-client]
git = "https://github.com/hyperlane-xyz/solana.git"
tag = "hyperlane-1.14.13-2023-07-04"
version = "=1.14.13"

[patch.crates-io.solana-program]
git = "https://github.com/hyperlane-xyz/solana.git"
tag = "hyperlane-1.14.13-2023-07-04"
version = "=1.14.13"

[patch.crates-io.solana-program-test]
git = "https://github.com/hyperlane-xyz/solana.git"
tag = "hyperlane-1.14.13-2023-07-04"
version = "=1.14.13"

[patch.crates-io.solana-sdk]
git = "https://github.com/hyperlane-xyz/solana.git"
tag = "hyperlane-1.14.13-2023-07-04"
version = "=1.14.13"

[patch.crates-io.solana-transaction-status]
git = "https://github.com/hyperlane-xyz/solana.git"
tag = "hyperlane-1.14.13-2023-07-04"
version = "=1.14.13"

[patch.crates-io.solana-zk-token-sdk]
git = "https://github.com/hyperlane-xyz/solana.git"
tag = "hyperlane-1.14.13-2023-07-04"
version = "=1.14.13"

[patch.crates-io.spl-associated-token-account]
branch = "hyperlane"
git = "https://github.com/hyperlane-xyz/solana-program-library.git"
version = "=1.1.2"

[patch.crates-io.spl-noop]
branch = "hyperlane"
git = "https://github.com/hyperlane-xyz/solana-program-library.git"
version = "=0.1.3"

[patch.crates-io.spl-token]
branch = "hyperlane"
git = "https://github.com/hyperlane-xyz/solana-program-library.git"
version = "=3.5.0"

[patch.crates-io.spl-token-2022]
branch = "hyperlane"
git = "https://github.com/hyperlane-xyz/solana-program-library.git"
version = "=0.5.0"

[patch.crates-io.spl-type-length-value]
version = "=0.1.0"
git = "https://github.com/hyperlane-xyz/solana-program-library.git"
branch = "hyperlane"

[patch.crates-io.tendermint]
branch = "trevor/0.32.2-fork"
git = "https://github.com/hyperlane-xyz/tendermint-rs.git"
version = "=0.32.2"

[patch.crates-io.tendermint-rpc]
branch = "trevor/0.32.2-fork"
git = "https://github.com/hyperlane-xyz/tendermint-rs.git"
version = "=0.32.2"<|MERGE_RESOLUTION|>--- conflicted
+++ resolved
@@ -119,12 +119,8 @@
 paste = "1.0"
 pretty_env_logger = "0.5.0"
 primitive-types = "=0.12.1"
-<<<<<<< HEAD
-prometheus = { version = "0.13.3", default-features = false }
-=======
 prometheus = "0.13"
 protobuf = "*"
->>>>>>> eba39368
 regex = "1.5"
 reqwest = "0.11"
 ripemd = "0.1.3"
